import numpy as np
from scipy.special import gammaln, logsumexp  # type: ignore


class IIDModel:
    """
    This class represents a distribution of independent and identically distributed
    (iid) binary outcomes.

    An IIDModel is characterized by a number of specimens (`n`) and a prevalence (`p`).

    Every IIDModel can be represented as an ExchangeableModel, but use this
    class to indicate the additional structure.

    Attributes
    ----------
    n : int
        Population size of model.
    p : float
        Prevalence in the model.
    """

    def __init__(self, n: int, p: float):
        """
        Initializes an IIDModel with a specific number of specimens and a prevalence.

        Parameters
        ----------
        n : int
            Population size of model.
        p : float
            Prevalence in the model.
        """
        if not isinstance(n, int):
            raise TypeError("`n` should be a positive integer.")
        if n <= 0:
            raise ValueError("`n` should be a positive integer.")
        if not isinstance(p, float):
            raise TypeError("`p` should be a float between 0 and 1 inclusive.")
        if not (0 <= p <= 1):
            raise ValueError("`p` should be a float between 0 and 1 inclusive.")

        self.n = n
        self.p = p

    def __str__(self):
        return f"IIDModel(n={self.n}, p={self.p})"

    def __repr__(self):
        return self.__str__()

    @classmethod
    def fit(cls, samples: np.ndarray) -> "IIDModel":
        """
        Function to fit an independent and identically distributed (IID) model.

        Parameters
        ----------
        samples : np.ndarray
            A 2D numpy array where each row represents a sample of `n` specimens.

        Returns
        -------
        IIDModel
            An `IIDModel` object. The model's parameters are the population
            size (`n`) and the proportion of positive outcomes in the samples.
        """
        N, n = samples.shape
        return cls(n, np.sum(samples) / (n * N))

    def prevalence(self) -> float:
        """
        Returns the prevalence of the model.

        Returns
        -------
        float
            The prevalence of the model.
        """
        return self.p

    def log_q(self) -> np.ndarray:
        """
        Computes the log of the `q` representation of the distribution. See paper.

        The `i`-th entry of the returned array is the log probability that a group of
        size `i` has negative status.

        Returns
        -------
        np.ndarray
            An array containing the log of the `q` representation.
        """
        # note that by convention q(0) = 1, so log q(0) = 0;
        # handled with multiplication by 0
        return np.log(1 - self.p) * np.arange(0, self.n + 1)


class ExchangeableModel:
    """
    This class represents a permutation-symmetric distribution of binary
    outcomes. In other words, the specimen statuses are modeled as
    exchangeable random variables.

    An exchangeable model is defined by population size (`n`) and the representation
    `alpha`. `alpha[i]` is the probability of `i` positive statuses.

    Attributes
    ----------
    n : int
        Population size of model.
    alpha : np.ndarray
        Representation of the symmetric distribution.
        `alpha[i]` is the probability that there are `i` ones in a sample.
    """

    def __init__(self, n: int, alpha: np.ndarray):
        """
<<<<<<< HEAD
        # note that by convention q(0) = 1, so log q(0) = 0; handled with multiplication by 0
        return np.log(1 - self.p) * np.arange(0, self.n + 1)


class SymmetricModel:
    """
    This class represents a symmetric distribution. In other words, the specimens are exchangeable.

    A symmetric model is defined by population size (`n`) and the representation alpha. Recall that alpha is a probability distribution over the equivlance classes, conveniently indexed by the number of nonzeros in the outcomes.

    Attributes
    ----------
    n : int
        Population size of model.
    alpha : np.ndarray
        Representation of the symmetric distribution.
        alpha[i] is the probability that there are i ones in a sample.
    """

    def __init__(self, n: int, alpha: np.ndarray):
        """
        Initializes a SymmetricModel with a specific population size and a representation.
=======
        Initializes a ExchangeableModel with a specific population size and
        representation.
>>>>>>> 85d69ba5

        Parameters
        ----------
        n : int
            Population size of model.
        alpha : np.ndarray
            Representation of symmetric distribution. See paper.
        """
        if not isinstance(n, int):
            raise TypeError("`n` should be a positive integer.")
        if n <= 0:
            raise ValueError("`n` should be a positive integer.")
        if len(alpha) != n + 1:
            raise ValueError("len of `alpha` should be `n+1`.")
        if np.sum(alpha) != 1:
            raise ValueError("`np.sum(alpha)` should be `n+1`.")

        self.n = n
        self.alpha = np.asarray(alpha).astype(np.float64)

<<<<<<< HEAD
    @classmethod
    def fit(cls, samples: np.ndarray) -> "SymmetricModel":
        """
        Function to fit a symmetric distribution model.

        Parameters
        ----------
        samples : np.ndarray
            A 2D numpy array where each row represents a sample and each column represents a specimen.

        Returns
        -------
        SymmetricModel
            A SymmetricModel object. The model's parameters are the population size (n) and the normalized histogram of sums of each sample.
        """
        N, n = samples.shape
        nnzs = np.sum(samples, axis=1)
        alpha = np.zeros(n + 1)
        for nnz in nnzs:  # TODO: vectorize?
            assert nnz.is_integer()
            alpha[int(nnz)] += 1
=======
    def __str__(self):
        return f"ExchangeableModel(n={self.n}, alpha=...)"

    def __repr__(self):
        return self.__str__()

    @classmethod
    def fit(cls, samples: np.ndarray) -> "ExchangeableModel":
        """
        Function to fit a symmetric distribution model.
        Parameters
        ----------
        samples : np.ndarray
            A 2D numpy array where each row represents a sample and each column
            represents a specimen.
        Returns
        -------
        ExchangeableModel
            An ExchangeableModel object. The model's parameters are the
            population size (`n`) and the normalized histogram of sums of each
            sample.
        """
        N, n = samples.shape
        nnzs = np.sum(samples, axis=1)

        if not np.all(nnzs % 1 == 0):
            raise ValueError("All row sums of `samples` should be integral")

        alpha = np.bincount(nnzs.astype(int), minlength=n + 1)

>>>>>>> 85d69ba5
        return cls(n, alpha / N)

    def prevalence(self) -> float:
        """
        Returns the prevalence of the model.

        Returns
        -------
        float
            The prevalence of the model.
        """
        return 1 - np.exp(self.log_q()[1])

    def log_q(self) -> np.ndarray:
        """
<<<<<<< HEAD
        Computes the log of the q representation of the distribution. See paper.

        The i-th entry of the returned array is the log probability that a group of size i has negative status.
=======
        Computes the log of the `q` representation of the distribution. See paper.

        The `i`-th entry of the returned array is the log probability that a
        group of size `i` has negative status.
>>>>>>> 85d69ba5

        Returns
        -------
        np.ndarray
<<<<<<< HEAD
            An array containing the log marginal probabilities for each sample.
        """
        # note that by convention q(0) = 1, so log q(0) = 0; handled with initialization to 0
        log_q = np.zeros(self.n + 1)

        # by default, np.log will do this (take log(0) = -np.inf) and throw a warning
        # here we make it explicit
=======
            An array containing the log of the `q` representation.
        """
        # note that by convention q(0) = 1, so log q(0) = 0;
        # handled with initialization to 0
        log_q = np.zeros(self.n + 1)

        # by default, np.log also takes log(0) = -np.inf, but throws a warning
        # here we make it explicit and do not print a warning
>>>>>>> 85d69ba5
        log_alpha = np.log(
            self.alpha, where=(self.alpha != 0), out=np.full_like(self.alpha, -np.inf)
        )

        for i in range(1, self.n + 1):
            a = [log_alpha[0]]
            for j in range(1, self.n - i + 1):
                a.append(log_comb(self.n - i, j) - log_comb(self.n, j) + log_alpha[j])
            log_q[i] = logsumexp(a)
        return log_q


def log_comb(n, k):
    """
<<<<<<< HEAD
    Compute the log of n choose k using scipy's gammaln function.
=======
    Compute the log of `n` choose `k` using scipy's `gammaln` function.

    Used by `ExchangeableModel`'s `log_q` function.
>>>>>>> 85d69ba5
    """
    return gammaln(n + 1) - gammaln(k + 1) - gammaln(n - k + 1)<|MERGE_RESOLUTION|>--- conflicted
+++ resolved
@@ -116,33 +116,8 @@
 
     def __init__(self, n: int, alpha: np.ndarray):
         """
-<<<<<<< HEAD
-        # note that by convention q(0) = 1, so log q(0) = 0; handled with multiplication by 0
-        return np.log(1 - self.p) * np.arange(0, self.n + 1)
-
-
-class SymmetricModel:
-    """
-    This class represents a symmetric distribution. In other words, the specimens are exchangeable.
-
-    A symmetric model is defined by population size (`n`) and the representation alpha. Recall that alpha is a probability distribution over the equivlance classes, conveniently indexed by the number of nonzeros in the outcomes.
-
-    Attributes
-    ----------
-    n : int
-        Population size of model.
-    alpha : np.ndarray
-        Representation of the symmetric distribution.
-        alpha[i] is the probability that there are i ones in a sample.
-    """
-
-    def __init__(self, n: int, alpha: np.ndarray):
-        """
-        Initializes a SymmetricModel with a specific population size and a representation.
-=======
         Initializes a ExchangeableModel with a specific population size and
         representation.
->>>>>>> 85d69ba5
 
         Parameters
         ----------
@@ -163,29 +138,6 @@
         self.n = n
         self.alpha = np.asarray(alpha).astype(np.float64)
 
-<<<<<<< HEAD
-    @classmethod
-    def fit(cls, samples: np.ndarray) -> "SymmetricModel":
-        """
-        Function to fit a symmetric distribution model.
-
-        Parameters
-        ----------
-        samples : np.ndarray
-            A 2D numpy array where each row represents a sample and each column represents a specimen.
-
-        Returns
-        -------
-        SymmetricModel
-            A SymmetricModel object. The model's parameters are the population size (n) and the normalized histogram of sums of each sample.
-        """
-        N, n = samples.shape
-        nnzs = np.sum(samples, axis=1)
-        alpha = np.zeros(n + 1)
-        for nnz in nnzs:  # TODO: vectorize?
-            assert nnz.is_integer()
-            alpha[int(nnz)] += 1
-=======
     def __str__(self):
         return f"ExchangeableModel(n={self.n}, alpha=...)"
 
@@ -216,7 +168,6 @@
 
         alpha = np.bincount(nnzs.astype(int), minlength=n + 1)
 
->>>>>>> 85d69ba5
         return cls(n, alpha / N)
 
     def prevalence(self) -> float:
@@ -232,29 +183,14 @@
 
     def log_q(self) -> np.ndarray:
         """
-<<<<<<< HEAD
-        Computes the log of the q representation of the distribution. See paper.
-
-        The i-th entry of the returned array is the log probability that a group of size i has negative status.
-=======
         Computes the log of the `q` representation of the distribution. See paper.
 
         The `i`-th entry of the returned array is the log probability that a
         group of size `i` has negative status.
->>>>>>> 85d69ba5
 
         Returns
         -------
         np.ndarray
-<<<<<<< HEAD
-            An array containing the log marginal probabilities for each sample.
-        """
-        # note that by convention q(0) = 1, so log q(0) = 0; handled with initialization to 0
-        log_q = np.zeros(self.n + 1)
-
-        # by default, np.log will do this (take log(0) = -np.inf) and throw a warning
-        # here we make it explicit
-=======
             An array containing the log of the `q` representation.
         """
         # note that by convention q(0) = 1, so log q(0) = 0;
@@ -263,7 +199,6 @@
 
         # by default, np.log also takes log(0) = -np.inf, but throws a warning
         # here we make it explicit and do not print a warning
->>>>>>> 85d69ba5
         log_alpha = np.log(
             self.alpha, where=(self.alpha != 0), out=np.full_like(self.alpha, -np.inf)
         )
@@ -278,12 +213,8 @@
 
 def log_comb(n, k):
     """
-<<<<<<< HEAD
-    Compute the log of n choose k using scipy's gammaln function.
-=======
     Compute the log of `n` choose `k` using scipy's `gammaln` function.
 
     Used by `ExchangeableModel`'s `log_q` function.
->>>>>>> 85d69ba5
     """
     return gammaln(n + 1) - gammaln(k + 1) - gammaln(n - k + 1)