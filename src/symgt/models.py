--- conflicted
+++ resolved
@@ -399,14 +399,6 @@
 
 class SubsetSymmetryModel:
     """
-<<<<<<< HEAD
-    This class represents a distribution over exchangeable subpopulations.
-
-    It is defined by subpopulation `sizes`.
-
-    For the case in which the distribution of subpopulations is independent,
-    use the `IndependentSubpopulationsModel` class.
-=======
     This class represents a distribution over fully symmetric subpopulations.
 
     It is defined by a list of `orbits` and corresponding probabilities `alpha`.
@@ -420,19 +412,15 @@
     For the case in which the individual members of a given subpopulation are
     independent of the given members of another subpopulation, for all two distinct
     subpopulations, use the `IndependentSubpopulationsModel` class.
->>>>>>> 98780348
 
     Attributes
     ----------
     sizes : Sequence[int]
         Subpopulation sizes.
-<<<<<<< HEAD
-=======
     orbits : list[tuple[int, ...]]
         List of orbits.
     orbit_sizes : np.ndarray
         List of orbits sizes (sum of the tuple).
->>>>>>> 98780348
     alpha : np.ndarray
         Representation of the symmetric distribution.
         `alpha[i]` is the probability of obtaining a sample in orbit `i`.
@@ -445,15 +433,6 @@
 
     def __init__(self, orbits: list[tuple[int, ...]], alpha: np.ndarray):
         """
-<<<<<<< HEAD
-        Initializes an IndependentSubpopulationsModel with the given subpopulation
-        sizes and models.
-
-        Parameters
-        ----------
-        sizes : Sequence[int]
-            Population sizes of each submodel.
-=======
         Initializes a SubsetSymmetryModel with the given orbits and representation.
 
         Parameters
@@ -462,42 +441,27 @@
             List of orbits. To construct this, see `utils.subset_symmetry_orbits`.
         alpha : np.ndarray
             Representation of the symmetric distribution. Nonnegative and sums to one.
->>>>>>> 98780348
         """
         if len(orbits) < 2:
             raise ValueError("orbits must have at least two elements")
 
         if len(alpha) != len(orbits):
             raise ValueError("orbits and alpha must have the same length")
-<<<<<<< HEAD
-=======
 
         alpha = np.asarray(alpha)
         if not np.all(alpha >= 0):
             raise ValueError("alpha has negative values")
->>>>>>> 98780348
         if not np.allclose(np.sum(alpha), 1.0):
             raise ValueError("`np.sum(alpha)` should be `1`.")
 
         self.sizes = orbits[-1]
-<<<<<<< HEAD
-
-=======
->>>>>>> 98780348
         for i, x in enumerate(self.sizes):
             if x <= 0:
                 raise ValueError(f"size {i} is not a positive integer")
 
-<<<<<<< HEAD
-        # the interepretation of these orbits is number of nonzeros
-        self.orbits = orbits
-        self.orbit_sizes = np.array([sum(o) for o in orbits])
-        self.alpha = np.asarray(alpha)
-=======
         self.orbits = orbits
         self.orbit_sizes = np.array([sum(o) for o in orbits])
         self.alpha = alpha
->>>>>>> 98780348
 
     def __str__(self):
         return f"SubsetSymmetryModel(sizes={self.sizes}, models=...)"
@@ -512,11 +476,7 @@
         samples: np.ndarray,
     ) -> "SubsetSymmetryModel":
         """
-<<<<<<< HEAD
-        Function to fit a subset symmetry model.
-=======
         Function to fit a SubsetSymmetryModel.
->>>>>>> 98780348
 
         Parameters
         ----------
@@ -529,19 +489,11 @@
         Returns
         -------
         SubsetSymmetryModel
-<<<<<<< HEAD
-            An SubsetSymmetryModel object fit to samples.
+            A SubsetSymmetryModel object fit to samples.
         """
         N_samples, n = samples.shape
 
-        if np.sum(np.asarray(sizes)) != n:
-=======
-            A SubsetSymmetryModel object fit to samples.
-        """
-        N_samples, n = samples.shape
-
         if np.sum(sizes) != n:
->>>>>>> 98780348
             raise ValueError("sum of sizes does not match number of samples")
 
         orbits = subset_symmetry_orbits(sizes)
@@ -555,19 +507,11 @@
         sum_samples = np.array(
             [samples[:, segment].sum(axis=1) for segment in segments]
         ).T
-<<<<<<< HEAD
-        count: dict[tuple[int, ...], int] = defaultdict(int)
-        for i in range(N_samples):
-            count[tuple(sum_samples[i, :])] += 1
-
-        alpha = np.array([count[o] / N_samples for o in orbits])
-=======
 
         unique_rows, counts = np.unique(sum_samples, axis=0, return_counts=True)
         counts = {tuple(row): count for row, count in zip(unique_rows, counts)}
 
         alpha = np.array([counts.get(o, 0) / N_samples for o in orbits])
->>>>>>> 98780348
 
         return cls(orbits, alpha)
 
@@ -580,11 +524,7 @@
         float
             The prevalence of the model.
         """
-<<<<<<< HEAD
-        return np.dot(self.alpha, self.orbit_sizes) / sum(self.sizes)
-=======
         return np.dot(self.alpha, self.orbit_sizes) / np.sum(self.sizes)
->>>>>>> 98780348
 
     def log_q(self) -> np.ndarray:
         """
@@ -622,11 +562,7 @@
 
             # hence, we can only place the ones elsewhere, in diff
             diff = self.orbits[list(diffs[(i, N - 1)])[0]]  # assume singleton
-<<<<<<< HEAD
-            assert sum(diff) == nnzx, "sanity check"
-=======
             assert sum(diff) == nnzx
->>>>>>> 98780348
 
             a = []
             # here the orbits identify elements of {0,1}^P
@@ -636,24 +572,15 @@
                 # recall: diff is the shape of places where ones can be allocated
                 if not subset_symmetry_leq(p, diff):
                     continue
-<<<<<<< HEAD
-                # precendence of p implies nnz(p) <= nnzx
-                assert sum(p) <= nnzx, "sanity check"
-=======
                 # precedence of p implies nnz(p) <= nnzx
                 assert sum(p) <= nnzx
->>>>>>> 98780348
 
                 a.append(
                     # number of members of orbit p in R^{-1}(x^{-1}(0), nnz(p))
                     # i.e., number of ways to place "shape" p ones in "shape" diff
                     np.sum([log_comb(n, m) for (n, m) in zip(diff, p)])
                     # log probability of a member of orbit p
-<<<<<<< HEAD
-                    # i.e., log( alpha[orbit p]/(total # orbit members) ), where
-=======
                     # i.e., log( alpha[orbit p]/(total # of orbit members) ), where
->>>>>>> 98780348
                     # denominator is # of ways to place "shape" p ones in "shape" sizes
                     + log_alpha[j]
                     - np.sum([log_comb(n, m) for (n, m) in zip(self.sizes, p)])
