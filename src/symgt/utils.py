--- conflicted
+++ resolved
@@ -335,19 +335,11 @@
     return tuple(b[i] - a[i] for i in range(len(a)))
 
 
-<<<<<<< HEAD
-def subset_symmetry_orbits_order_obeying(x: list[tuple[int, ...]]) -> bool:
-    """
-    Checks whether the orbits in `x` are ordered as required for the
-    dynamic programming algorithm. In other words, whether orbit i
-    is less than (not equal to) orbit j implies i < j.
-=======
 def subset_symmetry_orbits_order_obeying(orbits: list[tuple[int, ...]]) -> bool:
     """
     Checks whether the `orbits` are ordered as required for the
     dynamic programming algorithm. In other words, whether orbit i
     precedes (but is not equal to) orbit j, implies i < j.
->>>>>>> ef7145a2
 
     Examples
     --------
@@ -365,19 +357,11 @@
     Returns
     -------
     bool
-<<<<<<< HEAD
-        Whether the orbits obey the ordering.
-    """
-    for i in range(len(x)):
-        for j in range(len(x)):
-            if subset_symmetry_lt(x[i], x[j]) and not (i < j):
-=======
         Whether the ordering of the orbits is valid.
     """
     for i in range(len(orbits)):
         for j in range(len(orbits)):
             if subset_symmetry_lt(orbits[i], orbits[j]) and not (i < j):
->>>>>>> ef7145a2
                 return False
     return True
 
@@ -392,11 +376,6 @@
     Examples
     --------
     ```
-<<<<<<< HEAD
-        subset_symmetry_orbits_ordered([(0,0), (0,1), (1,0), (1,1)])
-        # {(0,0): {(0,0)} TODO
-    ```
-=======
         diffs = subset_symmetry_orbits_ordered([(0,0), (0,1), (1,0), (1,1)])
     ```
     Here `diffs` is a dictionary where `diffs[(i, j)]` is the singleton set of
@@ -411,7 +390,6 @@
     -------
     dict[tuple[int, int], set[int]]
         The differences.
->>>>>>> ef7145a2
     """
     diffs = {}
     for j in range(len(orbits)):
