import numpy as np

from .utils import U_from_q


def dorfman_pool_size(prevalence: float, max_pool_size: int = 100) -> int:
    """
    Compute the optimal pool size according to Dorfman's infinite analysis
    where `prevalence` is the population prevalence rate.

    In other words, minimize `1/m + 1 - (1-prevalence)^m` with respect to
    the pool size `m`.

    This function is a helper for `dorfman_multfn` below.
    """
    if not (0.0 <= prevalence <= 1.0):
        raise ValueError(f"prevalence={prevalence} must be in [0, 1]")

    if not (max_pool_size > 1):
        raise ValueError(f"max_pool_size={max_pool_size} should be > 1")

    costs = [1 / m + 1 - (1 - prevalence) ** m for m in range(1, max_pool_size + 1)]

    m = int(np.argmin(costs)) + 1  # off by one indexing

    if 1 / m + 1 - (1 - prevalence) ** m > 1:
        m = 1  # no pooling
    if m == max_pool_size:
        print("WARNING: m == max_pool_size; might need to increase max_pool_size")

    return m


def dorfman_multfn(n: int, prevalence: float) -> np.ndarray:
    """
    Compute a multiplicity function using Dorfman's infinite analysis,
    adding a pool of irregular size if the indicated pool size does not
    divide evenly into `n`.

    Uses `dorfman_pool_size` above.
    """

    multfn = np.zeros(n + 1, dtype=int)
    m = dorfman_pool_size(prevalence, max_pool_size=n)
    multfn[m] = n // m  # integer division
    if n % m != 0:
        multfn[n % m] = 1  # remainder
    return multfn


def compute_optimal_multfn(c: np.ndarray, subproblems=False):
    """
    Compute an optimal multiplicity function for cost `c` where `c[i]` is the
    cost of a part of size `i`. The size of the largest part `n` is inferred
<<<<<<< HEAD
    from c (i.e., `len(c) - 1`). The value `c[0]` is not used.

    We use dynamic programming. We do not compute _all_ optimal multipplicity
=======
    from c (i.e., `n = len(c) - 1`). The value `c[0]` is not used.

    We use dynamic programming. We do not compute all optimal multiplicity
>>>>>>> 582278d2
    functions, just a single one.

    Use the keyword argument `subproblems=true` to return multiplicity
    functions and costs for all subproblems. The multiplicity functions
<<<<<<< HEAD
    are the rows of the first value returned.

    Examples
    --------
    To just get the solution for `n`:
=======
    are the rows of the first value returned. The second value is the costs.

    Examples
    --------
    To just get the solution for `n = len(c) - 1`:
>>>>>>> 582278d2
    ```
        multfn, cost = compute_optimal_multfn(c)
    ```
    Here `multfn` is an nd.array and `cost` is a float.

<<<<<<< HEAD
    To get solutions to all subproblems:
=======
    To get solutions and costs for all subproblems:
>>>>>>> 582278d2
    ```
        multfns, costs = compute_optimal_multfn(c, subpopulations=true)
    ```
    Here `multfns[i, :]` is an optimal multiplicty function for a subpopulation
    of size `i` and `costs[i]` is its cost.
    """
    # c[i] is the cost of a part of size i = 0, …, n
    n = len(c) - 1

    if not (n > 0):
        raise ValueError(f"population size n={n} should be > 0")

<<<<<<< HEAD
    # J[m] is the optimal cost to declare a population of size m = 0, …, n
    J = np.zeros(n + 1)  # note, J[0] = 0 by default

    # The cost of declaring one individual is 1 test
    J[1] = 1

    # the n+1 here is for indexing off by one, we don't use i[0] or multfns[0, :]
    i = np.zeros(n + 1, dtype=int)
    multfns = np.zeros((n + 1, n + 1), dtype=int)

    for k in range(1, n + 1):
        # find an optimal i[k]; the +1 here is for off by one indexing
        i[k] = np.argmin([J[k - i] + c[i] for i in range(1, k + 1)]) + 1

        # record the optimal cost
        J[k] = J[k - i[k]] + c[i[k]]

        if k - i[k] > 0:  # if we are using a subproblem
            multfns[k, :] = multfns[k - i[k], :]  # take its multfn
        # otherwise, inherit the zero pattern

        # update the multfn to include a part of size i[k]
        multfns[k, i[k]] += 1

    # ith row should be a pattern the number i
=======
    # Mstar[m] is the optimal cost to partition m = 0, …, n (the value function)
    Mstar = np.zeros(n + 1)  # note, Mstar[0] = 0 by default

    # The cost of partitioning 1 is c[1]
    Mstar[1] = c[1]

    # the n+1 here is for indexing convenience, we don't use istar[0] or multfns[0, :]
    istar = np.zeros(n + 1, dtype=int)
    multfns = np.zeros((n + 1, n + 1), dtype=int)

    for k in range(1, n + 1):
        # find an optimal istar[k]
        istar[k] = np.argmin([Mstar[k - i] + c[i] for i in range(1, k + 1)]) + 1

        # record the optimal cost
        Mstar[k] = Mstar[k - istar[k]] + c[istar[k]]

        if k - istar[k] > 0:  # if we are using a subproblem
            multfns[k, :] = multfns[k - istar[k], :]  # take its multfn
        # otherwise, inherit the zero pattern

        # update the multfn to include a part of size istar[k]
        multfns[k, istar[k]] += 1

    # row i should be a be a multfn for i
>>>>>>> 582278d2
    w = np.arange(0, n + 1)
    got, want = multfns @ w, w
    assert np.all(got == want), f"multfns @ np.arange(1, n+1): got {got} want {want}"

    if subproblems:
<<<<<<< HEAD
        return multfns, J
    else:
        return multfns[n, :], J[n]
=======
        return multfns, Mstar
    else:
        return multfns[n, :], Mstar[n]
>>>>>>> 582278d2


def symmetric_multfn(q: np.ndarray, subproblems=False):
    """
    Compute an optimal multiplicity function for a symmetric distribution
    with representation `q`. The population size `n` is inferred from the
    length of `q` (i.e., `len(q) - 1`).

<<<<<<< HEAD
    Use the keyword argument `subproblems=true` to return multiplicity
    functions and costs for all subpopulations. In that case, the multiplicity
    functions are the rows of the first value returned.
=======
    The keyword argument `subproblems=true` behaves as in `compute_optimal_multfn`.
>>>>>>> 582278d2

    Examples
    --------
    e.g.,
    ```
        multfns, costs = optimal_multfn(q, subpopulations=true)
    ```
    Here `multfns[i, :]` is an optimal multiplicty function for a subpopulation
    of size `i` and `costs[i]` is its cost.
    """
    n = len(q) - 1

    if not (n > 0):
        raise ValueError(f"population size n={n} should be > 0")

    # U[h] is the *expected* number of tests used for a group of size h = 0, …, n
    U = U_from_q(q)

    return compute_optimal_multfn(U, subproblems=subproblems)<|MERGE_RESOLUTION|>--- conflicted
+++ resolved
@@ -52,42 +52,24 @@
     """
     Compute an optimal multiplicity function for cost `c` where `c[i]` is the
     cost of a part of size `i`. The size of the largest part `n` is inferred
-<<<<<<< HEAD
-    from c (i.e., `len(c) - 1`). The value `c[0]` is not used.
-
-    We use dynamic programming. We do not compute _all_ optimal multipplicity
-=======
     from c (i.e., `n = len(c) - 1`). The value `c[0]` is not used.
 
     We use dynamic programming. We do not compute all optimal multiplicity
->>>>>>> 582278d2
     functions, just a single one.
 
     Use the keyword argument `subproblems=true` to return multiplicity
     functions and costs for all subproblems. The multiplicity functions
-<<<<<<< HEAD
-    are the rows of the first value returned.
-
-    Examples
-    --------
-    To just get the solution for `n`:
-=======
     are the rows of the first value returned. The second value is the costs.
 
     Examples
     --------
     To just get the solution for `n = len(c) - 1`:
->>>>>>> 582278d2
     ```
         multfn, cost = compute_optimal_multfn(c)
     ```
     Here `multfn` is an nd.array and `cost` is a float.
 
-<<<<<<< HEAD
-    To get solutions to all subproblems:
-=======
     To get solutions and costs for all subproblems:
->>>>>>> 582278d2
     ```
         multfns, costs = compute_optimal_multfn(c, subpopulations=true)
     ```
@@ -100,33 +82,6 @@
     if not (n > 0):
         raise ValueError(f"population size n={n} should be > 0")
 
-<<<<<<< HEAD
-    # J[m] is the optimal cost to declare a population of size m = 0, …, n
-    J = np.zeros(n + 1)  # note, J[0] = 0 by default
-
-    # The cost of declaring one individual is 1 test
-    J[1] = 1
-
-    # the n+1 here is for indexing off by one, we don't use i[0] or multfns[0, :]
-    i = np.zeros(n + 1, dtype=int)
-    multfns = np.zeros((n + 1, n + 1), dtype=int)
-
-    for k in range(1, n + 1):
-        # find an optimal i[k]; the +1 here is for off by one indexing
-        i[k] = np.argmin([J[k - i] + c[i] for i in range(1, k + 1)]) + 1
-
-        # record the optimal cost
-        J[k] = J[k - i[k]] + c[i[k]]
-
-        if k - i[k] > 0:  # if we are using a subproblem
-            multfns[k, :] = multfns[k - i[k], :]  # take its multfn
-        # otherwise, inherit the zero pattern
-
-        # update the multfn to include a part of size i[k]
-        multfns[k, i[k]] += 1
-
-    # ith row should be a pattern the number i
-=======
     # Mstar[m] is the optimal cost to partition m = 0, …, n (the value function)
     Mstar = np.zeros(n + 1)  # note, Mstar[0] = 0 by default
 
@@ -152,21 +107,14 @@
         multfns[k, istar[k]] += 1
 
     # row i should be a be a multfn for i
->>>>>>> 582278d2
     w = np.arange(0, n + 1)
     got, want = multfns @ w, w
     assert np.all(got == want), f"multfns @ np.arange(1, n+1): got {got} want {want}"
 
     if subproblems:
-<<<<<<< HEAD
-        return multfns, J
-    else:
-        return multfns[n, :], J[n]
-=======
         return multfns, Mstar
     else:
         return multfns[n, :], Mstar[n]
->>>>>>> 582278d2
 
 
 def symmetric_multfn(q: np.ndarray, subproblems=False):
@@ -175,13 +123,7 @@
     with representation `q`. The population size `n` is inferred from the
     length of `q` (i.e., `len(q) - 1`).
 
-<<<<<<< HEAD
-    Use the keyword argument `subproblems=true` to return multiplicity
-    functions and costs for all subpopulations. In that case, the multiplicity
-    functions are the rows of the first value returned.
-=======
     The keyword argument `subproblems=true` behaves as in `compute_optimal_multfn`.
->>>>>>> 582278d2
 
     Examples
     --------
