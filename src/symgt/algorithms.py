import numpy as np

from .utils import U_from_q, dorfman_pool_size


def dorfman_multfn(n: int, prevalence: float) -> np.ndarray:
    """
    Compute a multiplicity function using Dorfman's infinite analysis,
    adding a pool of irregular size if the indicated pool size does not
    divide evenly into `n`.

    Uses `dorfman_pool_size` from ./utils.py.
    """

    multfn = np.zeros(n + 1, dtype=int)
    m = dorfman_pool_size(prevalence, max_pool_size=n)
    multfn[m] = n // m  # integer division
    if n % m != 0:
        multfn[n % m] = 1  # remainder
    return multfn


def compute_optimal_multfn(c: np.ndarray, subproblems=False):
    """
    Compute an optimal multiplicity function for cost `c` where `c[i]` is the
    cost of a part of size `i`. The size of the largest part `n` is inferred
    from c (i.e., `n = len(c) - 1`). The value `c[0]` is not used.

    We use dynamic programming. We do not compute all optimal multiplicity
    functions, just a single one.

    Use the keyword argument `subproblems=true` to return multiplicity
    functions and costs for all subproblems. The multiplicity functions
    are the rows of the first value returned. The second value is the costs.

    See also `compute_optimal_orbit_multfn` for the generalization to
    an arbitrary subgroup of the permutation group.

    Examples
    --------
    To just get the solution for `n = len(c) - 1`:
    ```
        multfn, cost = compute_optimal_multfn(c)
    ```
    Here `multfn` is an nd.array and `cost` is a float.

    To get solutions and costs for all subproblems:
    ```
        multfns, costs = compute_optimal_multfn(c, subpopulations=true)
    ```
    Here `multfns[i, :]` is an optimal multiplicity function for a
    subpopulation of size `i` and `costs[i]` is its cost.
    """
    # c[i] is the cost of a part of size i = 0, …, n
    n = len(c) - 1

    if not (n > 0):
        raise ValueError(f"population size n={n} should be > 0")

    # Mstar[m] is the optimal cost to partition m = 0, …, n (the value function)
    Mstar = np.zeros(n + 1)  # note, Mstar[0] = 0 by default

    # The cost of partitioning 1 is c[1]
    Mstar[1] = c[1]

    # the n+1 here is for indexing convenience, we don't use istar[0] or multfns[0, :]
    istar = np.zeros(n + 1, dtype=int)
    multfns = np.zeros((n + 1, n + 1), dtype=int)

    for k in range(1, n + 1):
        # find an optimal istar[k]
        istar[k] = np.argmin([Mstar[k - i] + c[i] for i in range(1, k + 1)]) + 1

        # record the optimal cost
        Mstar[k] = Mstar[k - istar[k]] + c[istar[k]]

        if k - istar[k] > 0:  # if we are using a subproblem
            multfns[k, :] = multfns[k - istar[k], :]  # take its multfn
        # otherwise, inherit the zero pattern

        # update the multfn to include a part of size istar[k]
        multfns[k, istar[k]] += 1

    # row i should be a be a multfn for i
    w = np.arange(0, n + 1)
    got, want = multfns @ w, w
    assert np.all(got == want), f"multfns @ np.arange(1, n+1): got {got} want {want}"

    if subproblems:
        return multfns, Mstar
    else:
        return multfns[n, :], Mstar[n]


def symmetric_multfn(q: np.ndarray, subproblems=False):
    """
    Compute an optimal multiplicity function for a symmetric distribution
    with representation `q`. The population size `n` is inferred from the
    length of `q` (i.e., `len(q) - 1`).

    The keyword argument `subproblems=true` behaves as in `compute_optimal_multfn`.

    Examples
    --------
    e.g.,
    ```
        multfns, costs = optimal_multfn(q, subpopulations=true)
    ```
    Here `multfns[i, :]` is an optimal multiplicty function for a subpopulation
    of size `i` and `costs[i]` is its cost.
    """
    n = len(q) - 1

    if not (n > 0):
        raise ValueError(f"population size n={n} should be > 0")

    # U[h] is the *expected* number of tests used for a group of size h = 0, …, n
    U = U_from_q(q)

    return compute_optimal_multfn(U, subproblems=subproblems)


def compute_optimal_orbit_multfn(c: list, diffs: dict, subproblems=False):
    """
<<<<<<< HEAD
    Compute an optimal orbit multiplicity function given cost c where `
    and diffs where
    `costs` is a list with `cost[i]` the cost of orbit `i` and diffs is a dictionary
    with `dicts[(i, j)] = (orbit i) ∖ (orbit j)` when  (orbit i) ≼ (orbit j).
    The number of orbits `N` is computed from the lenght of cost `orbits`.

    We use dynamic programming. We do not compute all optimal multiplicity
    functions, just a single one.

    Use the keyword argument `subproblems=true` to return multiplicity
    functions and costs for all subproblems. The multiplicity functions
    are the rows of the first value returned. The second value is the costs.

    Examples TODOO
    --------
    To just get the solution for orbit `[P]` identified with index N-1:
    ```
        multfn, cost = compute_optimal_multfn(costs, diffs)
=======
    Compute an optimal *orbit* multiplicity function for cost c where `c[i]`
    is the cost of *orbit* `i`. Here `diffs` is a dictionary containing the
    orbit differences. In particular, `diffs[(i,j)] = (orbit j) ∖ (orbit i)`.
    This value `diffs[(i,j)]` is defined only when (orbit i) ≼ (orbit j).

    The number of orbits `N` is inferred from `c` (i.e., `N = len(c)`).
    It is assumed that (orbit i) ≺ (orbit j) implies `i < j`.

    We use dynamic programming. We do not compute all optimal orbit
    multiplicity functions, just a single one.

    Use the keyword argument `subproblems=true` to return orbit multiplicity
    functions and costs for all subproblems. The orbit multiplicity functions
    are the rows of the first value returned. The second value is the costs.

    See also `compute_optimal_multfn` for the special case when the group
    is the group of *all* permutations.

    For the subset symmetry case, see the helper functions in `symgt.utils`
    with the prefix `subset_symmetry_*`.

    Examples
    --------
    To just get the solution for orbit `[P]`, identified with index `N-1`:
    ```
        multfn, cost = compute_optimal_orbit_multfn(c, diffs)
>>>>>>> 7beea15b
    ```
    Here `multfn` is an nd.array and `cost` is a float.

    To get solutions and costs for all subproblems:
    ```
<<<<<<< HEAD
        multfns, costs = compute_optimal_multfn(c, subpopulations=true)
    ```
    Here `multfns[i, :]` is an optimal multiplicty function for a subpopulation
    of size `i` and `costs[i]` is its cost.
=======
        multfns, costs = compute_optimal_multfn(c, diffs, subpopulations=true)
    ```
    Here `multfns[i, :]` is an optimal orbit multiplicity function for a
    subpopulation in orbit `i` and `costs[i]` is its cost.
>>>>>>> 7beea15b
    """
    N = len(c)

    if not (N >= 2):
        raise ValueError(f"number of orbits N should be >= 2 ([∅] and [P]), got {N}")

<<<<<<< HEAD
    if len(c) != N:
        raise ValueError(f"c should have length N={N}, got {len(c)}")

    # Mstar[i] is the optimal cost to partition orbit i
=======
    for val in diffs.values():
        for x in val:
            if type(x) != int or x < 0 or x >= N:
                raise ValueError(
                    f"diffs should only contain elements from 0 to N-1, got {x}"
                )

>>>>>>> 7beea15b
    Mstar = np.zeros(N)
    istar = np.zeros(N, dtype=int)
    dstar = np.zeros(N, dtype=int)
    multfns = np.zeros((N, N), dtype=int)

<<<<<<< HEAD
    for val in diffs.values():
        for x in val:
            if x < 0 or x >= N:
                raise ValueError(
                    f"diffs should only contain element from 0 to N-1, got {x}"
                )

=======
>>>>>>> 7beea15b
    for k in range(1, N):
        candidates = []
        for i in range(1, k + 1):
            if (i, k) in diffs:
                for d in diffs[(i, k)]:
                    candidates.append((i, d))

        # select the optimal subproblem
        istar[k], dstar[k] = candidates[
            np.argmin([Mstar[d] + c[i] for (i, d) in candidates])
        ]

        # record the optimal cost
        Mstar[k] = Mstar[dstar[k]] + c[istar[k]]

<<<<<<< HEAD
        if dstar[k] > 0:  # if we are using a subproblem
            multfns[k, :] = multfns[dstar[k], :]  # take its multfn
        # otherwise, inherit the constant zero multiplicity function

        # update the multfn to include a part of size istar[k]
=======
        if dstar[k] > 0:  # if we are using a nontrivial subproblem
            multfns[k, :] = multfns[dstar[k], :]  # take its multfn
        # otherwise, inherit the constant zero multiplicity function

        # update the multfn to include a part in orbit istar[k]
>>>>>>> 7beea15b
        multfns[k, istar[k]] += 1

    if subproblems:
        return multfns, Mstar
    else:
        return multfns[N - 1, :], Mstar[N - 1]<|MERGE_RESOLUTION|>--- conflicted
+++ resolved
@@ -122,26 +122,6 @@
 
 def compute_optimal_orbit_multfn(c: list, diffs: dict, subproblems=False):
     """
-<<<<<<< HEAD
-    Compute an optimal orbit multiplicity function given cost c where `
-    and diffs where
-    `costs` is a list with `cost[i]` the cost of orbit `i` and diffs is a dictionary
-    with `dicts[(i, j)] = (orbit i) ∖ (orbit j)` when  (orbit i) ≼ (orbit j).
-    The number of orbits `N` is computed from the lenght of cost `orbits`.
-
-    We use dynamic programming. We do not compute all optimal multiplicity
-    functions, just a single one.
-
-    Use the keyword argument `subproblems=true` to return multiplicity
-    functions and costs for all subproblems. The multiplicity functions
-    are the rows of the first value returned. The second value is the costs.
-
-    Examples TODOO
-    --------
-    To just get the solution for orbit `[P]` identified with index N-1:
-    ```
-        multfn, cost = compute_optimal_multfn(costs, diffs)
-=======
     Compute an optimal *orbit* multiplicity function for cost c where `c[i]`
     is the cost of *orbit* `i`. Here `diffs` is a dictionary containing the
     orbit differences. In particular, `diffs[(i,j)] = (orbit j) ∖ (orbit i)`.
@@ -168,35 +148,21 @@
     To just get the solution for orbit `[P]`, identified with index `N-1`:
     ```
         multfn, cost = compute_optimal_orbit_multfn(c, diffs)
->>>>>>> 7beea15b
     ```
     Here `multfn` is an nd.array and `cost` is a float.
 
     To get solutions and costs for all subproblems:
     ```
-<<<<<<< HEAD
-        multfns, costs = compute_optimal_multfn(c, subpopulations=true)
-    ```
-    Here `multfns[i, :]` is an optimal multiplicty function for a subpopulation
-    of size `i` and `costs[i]` is its cost.
-=======
         multfns, costs = compute_optimal_multfn(c, diffs, subpopulations=true)
     ```
     Here `multfns[i, :]` is an optimal orbit multiplicity function for a
     subpopulation in orbit `i` and `costs[i]` is its cost.
->>>>>>> 7beea15b
     """
     N = len(c)
 
     if not (N >= 2):
         raise ValueError(f"number of orbits N should be >= 2 ([∅] and [P]), got {N}")
 
-<<<<<<< HEAD
-    if len(c) != N:
-        raise ValueError(f"c should have length N={N}, got {len(c)}")
-
-    # Mstar[i] is the optimal cost to partition orbit i
-=======
     for val in diffs.values():
         for x in val:
             if type(x) != int or x < 0 or x >= N:
@@ -204,22 +170,11 @@
                     f"diffs should only contain elements from 0 to N-1, got {x}"
                 )
 
->>>>>>> 7beea15b
     Mstar = np.zeros(N)
     istar = np.zeros(N, dtype=int)
     dstar = np.zeros(N, dtype=int)
     multfns = np.zeros((N, N), dtype=int)
 
-<<<<<<< HEAD
-    for val in diffs.values():
-        for x in val:
-            if x < 0 or x >= N:
-                raise ValueError(
-                    f"diffs should only contain element from 0 to N-1, got {x}"
-                )
-
-=======
->>>>>>> 7beea15b
     for k in range(1, N):
         candidates = []
         for i in range(1, k + 1):
@@ -235,19 +190,11 @@
         # record the optimal cost
         Mstar[k] = Mstar[dstar[k]] + c[istar[k]]
 
-<<<<<<< HEAD
-        if dstar[k] > 0:  # if we are using a subproblem
-            multfns[k, :] = multfns[dstar[k], :]  # take its multfn
-        # otherwise, inherit the constant zero multiplicity function
-
-        # update the multfn to include a part of size istar[k]
-=======
         if dstar[k] > 0:  # if we are using a nontrivial subproblem
             multfns[k, :] = multfns[dstar[k], :]  # take its multfn
         # otherwise, inherit the constant zero multiplicity function
 
         # update the multfn to include a part in orbit istar[k]
->>>>>>> 7beea15b
         multfns[k, istar[k]] += 1
 
     if subproblems:
